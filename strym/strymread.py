--- conflicted
+++ resolved
@@ -1337,7 +1337,6 @@
 
         return files_written
 
-<<<<<<< HEAD
     @staticmethod
     def create_chunks(df, continuous_threshold = 3.0, column_of_interest = 'Message', plot = False):
         """
@@ -1407,7 +1406,6 @@
             
         return chunksdf_list
 
-=======
     
     def topic2msgs(self,topic):
         '''
@@ -1493,7 +1491,6 @@
         self._dbc_addTopic(honda,'steer_angle','STEERING_SENSORS','STEER_ANGLE')
 
     
->>>>>>> 913717dc
 def integrate(df, init = 0.0, integrator=integrate.cumtrapz):
 
     '''
